--- conflicted
+++ resolved
@@ -510,9 +510,6 @@
         
         except Exception as e:
             print(f"Warning: Could not create loss plot: {e}")
-<<<<<<< HEAD
-            return None
-=======
             return None
 
 # Test the CModelTrainer class
@@ -611,5 +608,4 @@
     except Exception as e:
         print(f"Error during training: {e}")
         import traceback
-        traceback.print_exc()
->>>>>>> d5abb78c
+        traceback.print_exc()